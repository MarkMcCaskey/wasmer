pub mod utils;

use std::{mem::size_of, panic, slice};
use wasmer_runtime::{
    self as runtime,
    error::CallError,
    error::{CallResult, Result},
<<<<<<< HEAD
    import::ImportObject,
    instance::Instance,
    module::Module,
    types::{FuncSig, Type, Value},
=======
    ImportObject, Instance, Module,
>>>>>>> 2973a325
};

use wasmer_emscripten::{is_emscripten_module, run_emscripten_instance};

pub struct ResultObject {
    /// A webassembly::Module object representing the compiled WebAssembly module.
    /// This Module can be instantiated again
    pub module: Module,
    /// A webassembly::Instance object that contains all the Exported WebAssembly
    /// functions.
    pub instance: Box<Instance>,
}

#[derive(PartialEq)]
pub enum InstanceABI {
    Emscripten,
    None,
}

/// The webassembly::instantiate() function allows you to compile and
/// instantiate WebAssembly code
/// Params:
/// * `buffer_source`: A `Vec<u8>` containing the
///   binary code of the .wasm module you want to compile.
/// * `import_object`: An object containing the values to be imported
///   into the newly-created Instance, such as functions or
///   webassembly::Memory objects. There must be one matching property
///   for each declared import of the compiled module or else a
///   webassembly::LinkError is thrown.
/// Errors:
/// If the operation fails, the Result rejects with a
/// webassembly::CompileError, webassembly::LinkError, or
/// webassembly::RuntimeError, depending on the cause of the failure.
pub fn instantiate(buffer_source: &[u8], import_object: ImportObject) -> Result<ResultObject> {
    debug!("webassembly - compiling module");
    let module = compile(&buffer_source[..])?;

    debug!("webassembly - instantiating");
    let instance = module.instantiate(import_object)?;

    debug!("webassembly - instance created");
    Ok(ResultObject {
        module,
        instance: Box::new(instance),
    })
}

/// The webassembly::instantiate_streaming() function compiles and instantiates
/// a WebAssembly module directly from a streamed underlying source.
/// This is the most efficient, optimized way to load wasm code.
pub fn instantiate_streaming(
    _buffer_source: Vec<u8>,
    _import_object: ImportObject,
) -> Result<ResultObject> {
    unimplemented!();
}

/// The webassembly::compile() function compiles a webassembly::Module
/// from WebAssembly binary code.  This function is useful if it
/// is necessary to a compile a module before it can be instantiated
/// (otherwise, the webassembly::instantiate() function should be used).
/// Params:
/// * `buffer_source`: A `Vec<u8>` containing the
///   binary code of the .wasm module you want to compile.
/// Errors:
/// If the operation fails, the Result rejects with a
/// webassembly::CompileError.
pub fn compile(buffer_source: &[u8]) -> Result<Module> {
    let module = runtime::compile(buffer_source)?;
    Ok(module)
}

/// Performs common instance operations needed when an instance is first run
/// including data setup, handling arguments and calling a main function
pub fn run_instance(
    module: &Module,
    instance: &mut Instance,
    path: &str,
    args: Vec<&str>,
) -> CallResult<()> {
    if is_emscripten_module(module) {
        run_emscripten_instance(module, instance, path, args);
    } else {
        instance.call("main", &[])?;
    };

    Ok(())
}<|MERGE_RESOLUTION|>--- conflicted
+++ resolved
@@ -5,14 +5,7 @@
     self as runtime,
     error::CallError,
     error::{CallResult, Result},
-<<<<<<< HEAD
-    import::ImportObject,
-    instance::Instance,
-    module::Module,
-    types::{FuncSig, Type, Value},
-=======
     ImportObject, Instance, Module,
->>>>>>> 2973a325
 };
 
 use wasmer_emscripten::{is_emscripten_module, run_emscripten_instance};
