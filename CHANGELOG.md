# Changelog

## **[Unreleased]**

<<<<<<< HEAD
- [#1052](https://github.com/wasmerio/wasmer/pull/1052) Fix minor panic and improve Error handling in singlepass backend.
=======
- [#1050](https://github.com/wasmerio/wasmer/pull/1050) Attach C & C++ headers to releases.
>>>>>>> 12daaba3
- [#1033](https://github.com/wasmerio/wasmer/pull/1033) Set cranelift backend as default compiler backend again, require at least one backend to be enabled for Wasmer CLI
- [#1030](https://github.com/wasmerio/wasmer/pull/1030) Ability to generate `ImportObject` for a specific version WASI version with the C API.
- [#1028](https://github.com/wasmerio/wasmer/pull/1028) Introduce strict/non-strict modes for `get_wasi_version`
- [#1029](https://github.com/wasmerio/wasmer/pull/1029) Add the “floating” `WasiVersion::Latest` version.
- [#1006](https://github.com/wasmerio/wasmer/pull/1006) Fix minor panic issue when `wasmer::compile_with` called with llvm backend
- [#1009](https://github.com/wasmerio/wasmer/pull/1009) Enable LLVM verifier for all tests, add new llvm-backend-tests crate.
- [#1022](https://github.com/wasmerio/wasmer/pull/1022) Add caching support for Singlepass backend.
- [#1004](https://github.com/wasmerio/wasmer/pull/1004) Add the Auto backend to enable to adapt backend usage depending on wasm file executed.

## 0.11.0 - 2019-11-22

- [#713](https://github.com/wasmerio/wasmer/pull/713) Add AArch64 support for singlepass.
- [#995](https://github.com/wasmerio/wasmer/pull/995) Detect when a global is read without being initialized (emit a proper error instead of panicking)
- [#996](https://github.com/wasmerio/wasmer/pull/997) Refactored spectests, emtests and wasitests to use default compiler logic
- [#992](https://github.com/wasmerio/wasmer/pull/992) Updates WAPM version to 0.4.1, fix arguments issue introduced in #990
- [#990](https://github.com/wasmerio/wasmer/pull/990) Default wasmer CLI to `run`.  Wasmer will now attempt to parse unrecognized command line options as if they were applied to the run command: `wasmer mywasm.wasm --dir=.` now works!
- [#987](https://github.com/wasmerio/wasmer/pull/987) Fix `runtime-c-api` header files when compiled by gnuc.
- [#957](https://github.com/wasmerio/wasmer/pull/957) Change the meaning of `wasmer_wasi::is_wasi_module` to detect any type of WASI module, add support for new wasi snapshot_preview1
- [#934](https://github.com/wasmerio/wasmer/pull/934) Simplify float expressions in the LLVM backend.

## 0.10.2 - 2019-11-18

- [#968](https://github.com/wasmerio/wasmer/pull/968) Added `--invoke` option to the command
- [#964](https://github.com/wasmerio/wasmer/pull/964) Enable cross-compilation for specific target
- [#971](https://github.com/wasmerio/wasmer/pull/971) In LLVM backend, use unaligned loads and stores for non-atomic accesses to wasmer memory.
- [#960](https://github.com/wasmerio/wasmer/pull/960) Fix `runtime-c-api` header files when compiled by clang.
- [#925](https://github.com/wasmerio/wasmer/pull/925) Host functions can be closures with a captured environment.
- [#917](https://github.com/wasmerio/wasmer/pull/917) Host functions (aka imported functions) may not have `&mut vm::Ctx` as first argument, i.e. the presence of the `&mut vm::Ctx` argument is optional.
- [#915](https://github.com/wasmerio/wasmer/pull/915) All backends share the same definition of `Trampoline` (defined in `wasmer-runtime-core`).

## 0.10.1 - 2019-11-11

- [#952](https://github.com/wasmerio/wasmer/pull/952) Use C preprocessor to properly hide trampoline functions on Windows and non-x86_64 targets.

## 0.10.0 - 2019-11-11

Special thanks to [@newpavlov](https://github.com/newpavlov) and [@Maxgy](https://github.com/Maxgy) for their contributions!

- [#942](https://github.com/wasmerio/wasmer/pull/942) Deny missing docs in runtime core and add missing docs
- [#939](https://github.com/wasmerio/wasmer/pull/939) Fix bug causing attempts to append to files with WASI to delete the contents of the file
- [#940](https://github.com/wasmerio/wasmer/pull/940) Update supported Rust version to 1.38+
- [#923](https://github.com/wasmerio/wasmer/pull/923) Fix memory leak in the C API caused by an incorrect cast in `wasmer_trampoline_buffer_destroy`
- [#921](https://github.com/wasmerio/wasmer/pull/921) In LLVM backend, annotate all memory accesses with TBAA metadata.
- [#883](https://github.com/wasmerio/wasmer/pull/883) Allow floating point operations to have arbitrary inputs, even including SNaNs.
- [#856](https://github.com/wasmerio/wasmer/pull/856) Expose methods in the runtime C API to get a WASI import object

## 0.9.0 - 2019-10-23

Special thanks to @alocquet for their contributions!

- [#898](https://github.com/wasmerio/wasmer/pull/898) State tracking is now disabled by default in the LLVM backend. It can be enabled with `--track-state`.
- [#861](https://github.com/wasmerio/wasmer/pull/861) Add descriptions to `unimplemented!` macro in various places
- [#897](https://github.com/wasmerio/wasmer/pull/897) Removes special casing of stdin, stdout, and stderr in WASI.  Closing these files now works.  Removes `stdin`, `stdout`, and `stderr` from `WasiFS`, replaced by the methods `stdout`, `stdout_mut`, and so on.
- [#863](https://github.com/wasmerio/wasmer/pull/863) Fix min and max for cases involving NaN and negative zero when using the LLVM backend.

## 0.8.0 - 2019-10-02

Special thanks to @jdanford for their contributions!

- [#850](https://github.com/wasmerio/wasmer/pull/850) New `WasiStateBuilder` API. small, add misc. breaking changes to existing API (for example, changing the preopen dirs arg on `wasi::generate_import_object` from `Vec<String>` to `Vec<Pathbuf>`)
- [#852](https://github.com/wasmerio/wasmer/pull/852) Make minor grammar/capitalization fixes to README.md
- [#841](https://github.com/wasmerio/wasmer/pull/841) Slightly improve rustdoc documentation and small updates to outdated info in readme files
- [#836](https://github.com/wasmerio/wasmer/pull/836) Update Cranelift fork version to `0.44.0`
- [#839](https://github.com/wasmerio/wasmer/pull/839) Change supported version to stable Rust 1.37+
- [#834](https://github.com/wasmerio/wasmer/pull/834) Fix panic when unwraping `wasmer` arguments
- [#835](https://github.com/wasmerio/wasmer/pull/835) Add parallel execution example (independent instances created from the same `ImportObject` and `Module` run with rayon)
- [#834](https://github.com/wasmerio/wasmer/pull/834) Fix panic when parsing numerical arguments for no-ABI targets run with the wasmer binary
- [#833](https://github.com/wasmerio/wasmer/pull/833) Add doc example of using ImportObject's new `maybe_with_namespace` method
- [#832](https://github.com/wasmerio/wasmer/pull/832) Delete unused runtime ABI
- [#809](https://github.com/wasmerio/wasmer/pull/809) Fix bugs leading to panics in `LocalBacking`.
- [#831](https://github.com/wasmerio/wasmer/pull/831) Add support for atomic operations, excluding wait and notify, to singlepass.
- [#822](https://github.com/wasmerio/wasmer/pull/822) Update Cranelift fork version to `0.43.1`
- [#829](https://github.com/wasmerio/wasmer/pull/829) Fix deps on `make bench-*` commands; benchmarks don't compile other backends now
- [#807](https://github.com/wasmerio/wasmer/pull/807) Implement Send for `Instance`, breaking change on `ImportObject`, remove method `get_namespace` replaced with `with_namespace` and `maybe_with_namespace`
- [#817](https://github.com/wasmerio/wasmer/pull/817) Add document for tracking features across backends and language integrations, [docs/feature_matrix.md]
- [#823](https://github.com/wasmerio/wasmer/issues/823) Improved Emscripten / WASI integration
- [#821](https://github.com/wasmerio/wasmer/issues/821) Remove patch version on most deps Cargo manifests.  This gives Wasmer library users more control over which versions of the deps they use.
- [#820](https://github.com/wasmerio/wasmer/issues/820) Remove null-pointer checks in `WasmPtr` from runtime-core, re-add them in Emscripten
- [#803](https://github.com/wasmerio/wasmer/issues/803) Add method to `Ctx` to invoke functions by their `TableIndex`
- [#790](https://github.com/wasmerio/wasmer/pull/790) Fix flaky test failure with LLVM, switch to large code model.
- [#788](https://github.com/wasmerio/wasmer/pull/788) Use union merge on the changelog file.
- [#785](https://github.com/wasmerio/wasmer/pull/785) Include Apache license file for spectests.
- [#786](https://github.com/wasmerio/wasmer/pull/786) In the LLVM backend, lower atomic wasm operations to atomic machine instructions.
- [#784](https://github.com/wasmerio/wasmer/pull/784) Fix help string for wasmer run.

## 0.7.0 - 2019-09-12

Special thanks to @YaronWittenstein @penberg for their contributions.

- [#776](https://github.com/wasmerio/wasmer/issues/776) Allow WASI preopened fds to be closed
- [#774](https://github.com/wasmerio/wasmer/issues/774) Add more methods to the `WasiFile` trait
- [#772](https://github.com/wasmerio/wasmer/issues/772) [#770](https://github.com/wasmerio/wasmer/issues/770) Handle more internal failures by passing back errors
- [#756](https://github.com/wasmerio/wasmer/issues/756) Allow NULL parameter and 0 arity in `wasmer_export_func_call` C API
- [#747](https://github.com/wasmerio/wasmer/issues/747) Return error instead of panicking on traps when using the Wasmer binary
- [#741](https://github.com/wasmerio/wasmer/issues/741) Add validate Wasm fuzz target
- [#733](https://github.com/wasmerio/wasmer/issues/733) Remove dependency on compiler backends for `middleware-common`
- [#732](https://github.com/wasmerio/wasmer/issues/732) [#731](https://github.com/wasmerio/wasmer/issues/731) WASI bug fixes and improvements
- [#726](https://github.com/wasmerio/wasmer/issues/726) Add serialization and deserialization for Wasi State
- [#716](https://github.com/wasmerio/wasmer/issues/716) Improve portability of install script
- [#714](https://github.com/wasmerio/wasmer/issues/714) Add Code of Conduct
- [#708](https://github.com/wasmerio/wasmer/issues/708) Remove unconditional dependency on Cranelift in the C API
- [#703](https://github.com/wasmerio/wasmer/issues/703) Fix compilation on AArch64 Linux
- [#702](https://github.com/wasmerio/wasmer/issues/702) Add SharedMemory to Wasmer. Add `--enable-threads` flag, add partial implementation of atomics to LLVM backend.
- [#698](https://github.com/wasmerio/wasmer/issues/698) [#690](https://github.com/wasmerio/wasmer/issues/690) [#687](https://github.com/wasmerio/wasmer/issues/690) Fix panics in Emscripten
- [#689](https://github.com/wasmerio/wasmer/issues/689) Replace `wasmer_runtime_code::memory::Atomic` with `std::sync::atomic` atomics, changing its interface
- [#680](https://github.com/wasmerio/wasmer/issues/680) [#673](https://github.com/wasmerio/wasmer/issues/673) [#669](https://github.com/wasmerio/wasmer/issues/669) [#660](https://github.com/wasmerio/wasmer/issues/660) [#659](https://github.com/wasmerio/wasmer/issues/659) Misc. runtime and singlepass fixes
- [#677](https://github.com/wasmerio/wasmer/issues/677) [#675](https://github.com/wasmerio/wasmer/issues/675) [#674](https://github.com/wasmerio/wasmer/issues/674) LLVM backend fixes and improvements
- [#671](https://github.com/wasmerio/wasmer/issues/671) Implement fs polling in `wasi::poll_oneoff` for Unix-like platforms
- [#656](https://github.com/wasmerio/wasmer/issues/656) Move CI to Azure Pipelines
- [#650](https://github.com/wasmerio/wasmer/issues/650) Implement `wasi::path_rename`, improve WASI FS public api, and allow open files to exist even when the underlying file is deleted
- [#643](https://github.com/wasmerio/wasmer/issues/643) Implement `wasi::path_symlink` and improve WASI FS public api IO error reporting
- [#608](https://github.com/wasmerio/wasmer/issues/608) Implement wasi syscalls `fd_allocate`, `fd_sync`, `fd_pread`, `path_link`, `path_filestat_set_times`; update WASI fs API in a WIP way; reduce coupling of WASI code to host filesystem; make debug messages from WASI more readable; improve rights-checking when calling syscalls; implement reference counting on inodes; misc bug fixes and improvements
- [#616](https://github.com/wasmerio/wasmer/issues/616) Create the import object separately from instance instantiation in `runtime-c-api`
- [#620](https://github.com/wasmerio/wasmer/issues/620) Replace one `throw()` with `noexcept` in llvm backend
- [#618](https://github.com/wasmerio/wasmer/issues/618) Implement `InternalEvent::Breakpoint` in the llvm backend to allow metering in llvm
- [#615](https://github.com/wasmerio/wasmer/issues/615) Eliminate `FunctionEnvironment` construction in `feed_event()` speeding up to 70% of compilation in clif
- [#609](https://github.com/wasmerio/wasmer/issues/609) Update dependencies
- [#602](https://github.com/wasmerio/wasmer/issues/602) C api extract instance context from instance
- [#590](https://github.com/wasmerio/wasmer/issues/590) Error visibility changes in wasmer-c-api
- [#589](https://github.com/wasmerio/wasmer/issues/589) Make `wasmer_byte_array` fields `public` in wasmer-c-api

## 0.6.0 - 2019-07-31
- [#603](https://github.com/wasmerio/wasmer/pull/603) Update Wapm-cli, bump version numbers
- [#595](https://github.com/wasmerio/wasmer/pull/595) Add unstable public API for interfacing with the WASI file system in plugin-like usecases
- [#598](https://github.com/wasmerio/wasmer/pull/598) LLVM Backend is now supported in Windows
- [#599](https://github.com/wasmerio/wasmer/pull/599) Fix llvm backend failures in fat spec tests and simd_binaryen spec test.
- [#579](https://github.com/wasmerio/wasmer/pull/579) Fix bug in caching with LLVM and Singlepass backends.
  Add `default-backend-singlepass`, `default-backend-llvm`, and `default-backend-cranelift` features to `wasmer-runtime`
  to control the `default_compiler()` function (this is a breaking change).  Add `compiler_for_backend` function in `wasmer-runtime`
- [#561](https://github.com/wasmerio/wasmer/pull/561) Call the `data_finalizer` field on the `Ctx`
- [#576](https://github.com/wasmerio/wasmer/pull/576) fix `Drop` of uninit `Ctx`
- [#542](https://github.com/wasmerio/wasmer/pull/542) Add SIMD support to Wasmer (LLVM backend only)
  - Updates LLVM to version 8.0

## 0.5.7 - 2019-07-23
- [#575](https://github.com/wasmerio/wasmer/pull/575) Prepare for release; update wapm to 0.3.6
- [#555](https://github.com/wasmerio/wasmer/pull/555) WASI filesystem rewrite.  Major improvements
  - adds virtual root showing all preopened directories
  - improved sandboxing and code-reuse
  - symlinks work in a lot more situations
  - many misc. improvements to most syscalls touching the filesystem

## 0.5.6 - 2019-07-16
- [#565](https://github.com/wasmerio/wasmer/pull/565) Update wapm and bump version to 0.5.6
- [#563](https://github.com/wasmerio/wasmer/pull/563) Improve wasi testing infrastructure
  - fixes arg parsing from comments & fixes the mapdir test to have the native code doing the same thing as the WASI code
  - makes wasitests-generate output stdout/stderr by default & adds function to print stdout and stderr for a command if it fails
  - compiles wasm with size optimizations & strips generated wasm with wasm-strip
- [#554](https://github.com/wasmerio/wasmer/pull/554) Finish implementation of `wasi::fd_seek`, fix bug in filestat
- [#550](https://github.com/wasmerio/wasmer/pull/550) Fix singlepass compilation error with `imul` instruction


## 0.5.5 - 2019-07-10
- [#541](https://github.com/wasmerio/wasmer/pull/541) Fix dependency graph by making separate test crates; ABI implementations should not depend on compilers. Add Cranelift fork as git submodule of clif-backend
- [#537](https://github.com/wasmerio/wasmer/pull/537) Add hidden flag (`--cache-key`) to use prehashed key into the compiled wasm cache and change compiler backend-specific caching to use directories
- [#536](https://github.com/wasmerio/wasmer/pull/536) ~Update cache to use compiler backend name in cache key~

## 0.5.4 - 2019-07-06
- [#529](https://github.com/wasmerio/wasmer/pull/529) Updates the Wasm Interface library, which is used by wapm, with bug fixes and error message improvements

## 0.5.3 - 2019-07-03
- [#523](https://github.com/wasmerio/wasmer/pull/523) Update wapm version to fix bug related to signed packages in the global namespace and locally-stored public keys

## 0.5.2 - 2019-07-02
- [#516](https://github.com/wasmerio/wasmer/pull/516) Add workaround for singlepass miscompilation on GetLocal
- [#521](https://github.com/wasmerio/wasmer/pull/521) Update Wapm-cli, bump version numbers
- [#518](https://github.com/wasmerio/wasmer/pull/518) Update Cranelift and WasmParser
- [#514](https://github.com/wasmerio/wasmer/pull/514) [#519](https://github.com/wasmerio/wasmer/pull/519) Improved Emscripten network related calls, added a null check to `WasmPtr`
- [#515](https://github.com/wasmerio/wasmer/pull/515) Improved Emscripten dyncalls
- [#513](https://github.com/wasmerio/wasmer/pull/513) Fix emscripten lseek implementation.
- [#510](https://github.com/wasmerio/wasmer/pull/510) Simplify construction of floating point constants in LLVM backend. Fix LLVM assertion failure due to definition of %ctx.

## 0.5.1 - 2019-06-24
- [#508](https://github.com/wasmerio/wasmer/pull/508) Update wapm version, includes bug fixes

## 0.5.0 - 2019-06-17

- [#471](https://github.com/wasmerio/wasmer/pull/471) Added missing functions to run Python. Improved Emscripten bindings
- [#494](https://github.com/wasmerio/wasmer/pull/494) Remove deprecated type aliases from libc in the runtime C API
- [#493](https://github.com/wasmerio/wasmer/pull/493) `wasmer_module_instantiate` has better error messages in the runtime C API
- [#474](https://github.com/wasmerio/wasmer/pull/474) Set the install name of the dylib to `@rpath`
- [#490](https://github.com/wasmerio/wasmer/pull/490) Add MiddlewareChain and StreamingCompiler to runtime
- [#487](https://github.com/wasmerio/wasmer/pull/487) Fix stack offset check in singlepass backend
- [#450](https://github.com/wasmerio/wasmer/pull/450) Added Metering
- [#481](https://github.com/wasmerio/wasmer/pull/481) Added context trampoline into runtime
- [#484](https://github.com/wasmerio/wasmer/pull/484) Fix bugs in emscripten socket syscalls
- [#476](https://github.com/wasmerio/wasmer/pull/476) Fix bug with wasi::environ_get, fix off by one error in wasi::environ_sizes_get
- [#470](https://github.com/wasmerio/wasmer/pull/470) Add mapdir support to Emscripten, implement getdents for Unix
- [#467](https://github.com/wasmerio/wasmer/pull/467) `wasmer_instantiate` returns better error messages in the runtime C API
- [#463](https://github.com/wasmerio/wasmer/pull/463) Fix bug in WASI path_open allowing one level above preopened dir to be accessed
- [#461](https://github.com/wasmerio/wasmer/pull/461) Prevent passing negative lengths in various places in the runtime C API
- [#459](https://github.com/wasmerio/wasmer/pull/459) Add monotonic and real time clocks for wasi on windows
- [#447](https://github.com/wasmerio/wasmer/pull/447) Add trace macro (`--features trace`) for more verbose debug statements
- [#451](https://github.com/wasmerio/wasmer/pull/451) Add `--mapdir=src:dest` flag to rename host directories in the guest context
- [#457](https://github.com/wasmerio/wasmer/pull/457) Implement file metadata for WASI, fix bugs in WASI clock code for Unix platforms

## 0.4.2 - 2019-05-16

- [#416](https://github.com/wasmerio/wasmer/pull/416) Remote code loading framework
- [#449](https://github.com/wasmerio/wasmer/pull/449) Fix bugs: opening host files in filestat and opening with write permissions unconditionally in path_open
- [#442](https://github.com/wasmerio/wasmer/pull/442) Misc. WASI FS fixes and implement readdir
- [#440](https://github.com/wasmerio/wasmer/pull/440) Fix type mismatch between `wasmer_instance_call` and `wasmer_export_func_*_arity` functions in the runtime C API.
- [#269](https://github.com/wasmerio/wasmer/pull/269) Add better runtime docs
- [#432](https://github.com/wasmerio/wasmer/pull/432) Fix returned value of `wasmer_last_error_message` in the runtime C API
- [#429](https://github.com/wasmerio/wasmer/pull/429) Get wasi::path_filestat_get working for some programs; misc. minor WASI FS improvements
- [#413](https://github.com/wasmerio/wasmer/pull/413) Update LLVM backend to use new parser codegen traits

## 0.4.1 - 2019-05-06

- [#426](https://github.com/wasmerio/wasmer/pull/426) Update wapm-cli submodule, bump version to 0.4.1
- [#422](https://github.com/wasmerio/wasmer/pull/422) Improved Emscripten functions to run optipng and pngquant compiled to wasm
- [#409](https://github.com/wasmerio/wasmer/pull/409) Improved Emscripten functions to run JavascriptCore compiled to wasm
- [#399](https://github.com/wasmerio/wasmer/pull/399) Add example of using a plugin extended from WASI
- [#397](https://github.com/wasmerio/wasmer/pull/397) Fix WASI fs abstraction to work on Windows
- [#390](https://github.com/wasmerio/wasmer/pull/390) Pin released wapm version and add it as a git submodule
- [#408](https://github.com/wasmerio/wasmer/pull/408) Add images to windows installer and update installer to add wapm bin directory to path

## 0.4.0 - 2019-04-23

- [#383](https://github.com/wasmerio/wasmer/pull/383) Hook up wasi exit code to wasmer cli.
- [#382](https://github.com/wasmerio/wasmer/pull/382) Improve error message on `--backend` flag to only suggest currently enabled backends
- [#381](https://github.com/wasmerio/wasmer/pull/381) Allow retrieving propagated user errors.
- [#379](https://github.com/wasmerio/wasmer/pull/379) Fix small return types from imported functions.
- [#371](https://github.com/wasmerio/wasmer/pull/371) Add more Debug impl for WASI types
- [#368](https://github.com/wasmerio/wasmer/pull/368) Fix issue with write buffering
- [#343](https://github.com/wasmerio/wasmer/pull/343) Implement preopened files for WASI and fix aligment issue when accessing WASI memory
- [#367](https://github.com/wasmerio/wasmer/pull/367) Add caching support to the LLVM backend.
- [#366](https://github.com/wasmerio/wasmer/pull/366) Remove `UserTrapper` trait to fix [#365](https://github.com/wasmerio/wasmer/issues/365).
- [#348](https://github.com/wasmerio/wasmer/pull/348) Refactor internal runtime ↔️ backend abstraction.
- [#355](https://github.com/wasmerio/wasmer/pull/355) Misc changes to `Cargo.toml`s for publishing
- [#352](https://github.com/wasmerio/wasmer/pull/352) Bump version numbers to 0.3.0
- [#351](https://github.com/wasmerio/wasmer/pull/351) Add hidden option to specify wasm program name (can be used to improve error messages)
- [#350](https://github.com/wasmerio/wasmer/pull/350) Enforce that CHANGELOG.md is updated through CI.
- [#349](https://github.com/wasmerio/wasmer/pull/349) Add [CHANGELOG.md](https://github.com/wasmerio/wasmer/blob/master/CHANGELOG.md).

## 0.3.0 - 2019-04-12

- [#276](https://github.com/wasmerio/wasmer/pull/276) [#288](https://github.com/wasmerio/wasmer/pull/288) [#344](https://github.com/wasmerio/wasmer/pull/344) Use new singlepass backend (with the `--backend=singlepass` when running Wasmer)
- [#338](https://github.com/wasmerio/wasmer/pull/338) Actually catch traps/panics/etc when using a typed func.
- [#325](https://github.com/wasmerio/wasmer/pull/325) Fixed func_index in debug mode
- [#323](https://github.com/wasmerio/wasmer/pull/323) Add validate subcommand to validate Wasm files
- [#321](https://github.com/wasmerio/wasmer/pull/321) Upgrade to Cranelift 0.3.0
- [#319](https://github.com/wasmerio/wasmer/pull/319) Add Export and GlobalDescriptor to Runtime API
- [#310](https://github.com/wasmerio/wasmer/pull/310) Cleanup warnings
- [#299](https://github.com/wasmerio/wasmer/pull/299) [#300](https://github.com/wasmerio/wasmer/pull/300) [#301](https://github.com/wasmerio/wasmer/pull/301) [#303](https://github.com/wasmerio/wasmer/pull/303) [#304](https://github.com/wasmerio/wasmer/pull/304) [#305](https://github.com/wasmerio/wasmer/pull/305) [#306](https://github.com/wasmerio/wasmer/pull/306) [#307](https://github.com/wasmerio/wasmer/pull/307) Add support for WASI 🎉
- [#286](https://github.com/wasmerio/wasmer/pull/286) Add extend to imports
- [#278](https://github.com/wasmerio/wasmer/pull/278) Add versioning to cache
- [#250](https://github.com/wasmerio/wasmer/pull/250) Setup bors<|MERGE_RESOLUTION|>--- conflicted
+++ resolved
@@ -2,11 +2,8 @@
 
 ## **[Unreleased]**
 
-<<<<<<< HEAD
 - [#1052](https://github.com/wasmerio/wasmer/pull/1052) Fix minor panic and improve Error handling in singlepass backend.
-=======
 - [#1050](https://github.com/wasmerio/wasmer/pull/1050) Attach C & C++ headers to releases.
->>>>>>> 12daaba3
 - [#1033](https://github.com/wasmerio/wasmer/pull/1033) Set cranelift backend as default compiler backend again, require at least one backend to be enabled for Wasmer CLI
 - [#1030](https://github.com/wasmerio/wasmer/pull/1030) Ability to generate `ImportObject` for a specific version WASI version with the C API.
 - [#1028](https://github.com/wasmerio/wasmer/pull/1028) Introduce strict/non-strict modes for `get_wasi_version`
